--- conflicted
+++ resolved
@@ -6,11 +6,8 @@
 
 - Fixed Python 3.10 support on platforms without ProcessPoolExecutor (#2631)
 - Fixed `match` statements with open sequence subjects, like `match a, b:` (#2639)
-<<<<<<< HEAD
 - Reduce usage of the `regex` dependency (#2644)
-=======
 - Fixed assignment to environment variables in Jupyter Notebooks (#2642)
->>>>>>> 72a84d40
 
 ## 21.11b1
 
